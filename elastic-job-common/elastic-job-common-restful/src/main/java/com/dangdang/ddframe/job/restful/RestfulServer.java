--- conflicted
+++ resolved
@@ -20,12 +20,9 @@
 import com.google.common.base.Joiner;
 import com.sun.jersey.api.core.PackagesResourceConfig;
 import com.sun.jersey.spi.container.servlet.ServletContainer;
-<<<<<<< HEAD
 import lombok.extern.slf4j.Slf4j;
-=======
 
 import org.eclipse.jetty.server.Handler;
->>>>>>> b29835fc
 import org.eclipse.jetty.server.Server;
 import org.eclipse.jetty.server.handler.ContextHandlerCollection;
 import org.eclipse.jetty.servlet.ServletContextHandler;
@@ -69,6 +66,7 @@
      * @throws Exception
      */
     public void start(final String packages, final String webappRootPath) throws Exception {
+        log.info("Elastic Job: Start RESTful server");
         ServletContextHandler restApiContext = new ServletContextHandler(ServletContextHandler.SESSIONS);
         restApiContext.setContextPath("/");
         server.setHandler(restApiContext);
